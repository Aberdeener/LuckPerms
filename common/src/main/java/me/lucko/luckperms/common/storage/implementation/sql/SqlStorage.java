/*
 * This file is part of LuckPerms, licensed under the MIT License.
 *
 *  Copyright (c) lucko (Luck) <luck@lucko.me>
 *  Copyright (c) contributors
 *
 *  Permission is hereby granted, free of charge, to any person obtaining a copy
 *  of this software and associated documentation files (the "Software"), to deal
 *  in the Software without restriction, including without limitation the rights
 *  to use, copy, modify, merge, publish, distribute, sublicense, and/or sell
 *  copies of the Software, and to permit persons to whom the Software is
 *  furnished to do so, subject to the following conditions:
 *
 *  The above copyright notice and this permission notice shall be included in all
 *  copies or substantial portions of the Software.
 *
 *  THE SOFTWARE IS PROVIDED "AS IS", WITHOUT WARRANTY OF ANY KIND, EXPRESS OR
 *  IMPLIED, INCLUDING BUT NOT LIMITED TO THE WARRANTIES OF MERCHANTABILITY,
 *  FITNESS FOR A PARTICULAR PURPOSE AND NONINFRINGEMENT. IN NO EVENT SHALL THE
 *  AUTHORS OR COPYRIGHT HOLDERS BE LIABLE FOR ANY CLAIM, DAMAGES OR OTHER
 *  LIABILITY, WHETHER IN AN ACTION OF CONTRACT, TORT OR OTHERWISE, ARISING FROM,
 *  OUT OF OR IN CONNECTION WITH THE SOFTWARE OR THE USE OR OTHER DEALINGS IN THE
 *  SOFTWARE.
 */

package me.lucko.luckperms.common.storage.implementation.sql;

import com.google.common.base.Strings;
import com.google.common.collect.ImmutableMap;
import com.google.gson.reflect.TypeToken;

import me.lucko.luckperms.common.actionlog.Log;
import me.lucko.luckperms.common.actionlog.LoggedAction;
import me.lucko.luckperms.common.bulkupdate.BulkUpdate;
import me.lucko.luckperms.common.bulkupdate.BulkUpdateStatistics;
import me.lucko.luckperms.common.bulkupdate.PreparedStatementBuilder;
import me.lucko.luckperms.common.context.serializer.ContextSetJsonSerializer;
import me.lucko.luckperms.common.model.Group;
import me.lucko.luckperms.common.model.Track;
import me.lucko.luckperms.common.model.User;
import me.lucko.luckperms.common.model.manager.group.GroupManager;
import me.lucko.luckperms.common.model.nodemap.MutateResult;
import me.lucko.luckperms.common.node.factory.NodeBuilders;
import me.lucko.luckperms.common.node.matcher.ConstraintNodeMatcher;
import me.lucko.luckperms.common.plugin.LuckPermsPlugin;
import me.lucko.luckperms.common.storage.implementation.StorageImplementation;
import me.lucko.luckperms.common.storage.implementation.sql.connection.ConnectionFactory;
import me.lucko.luckperms.common.storage.implementation.sql.connection.file.H2ConnectionFactory;
import me.lucko.luckperms.common.storage.misc.NodeEntry;
import me.lucko.luckperms.common.storage.misc.PlayerSaveResultImpl;
import me.lucko.luckperms.common.util.Uuids;
import me.lucko.luckperms.common.util.gson.GsonProvider;

import net.kyori.adventure.text.Component;
import net.luckperms.api.actionlog.Action;
import net.luckperms.api.context.DefaultContextKeys;
import net.luckperms.api.context.MutableContextSet;
import net.luckperms.api.model.PlayerSaveResult;
import net.luckperms.api.node.Node;

import java.io.IOException;
import java.io.InputStream;
import java.lang.reflect.Type;
import java.sql.BatchUpdateException;
import java.sql.Connection;
import java.sql.PreparedStatement;
import java.sql.ResultSet;
import java.sql.SQLException;
import java.sql.Statement;
import java.time.Instant;
import java.util.ArrayList;
import java.util.Collection;
import java.util.HashMap;
import java.util.HashSet;
import java.util.List;
import java.util.Locale;
import java.util.Map;
import java.util.Optional;
import java.util.Set;
import java.util.UUID;
import java.util.function.Function;
import java.util.stream.Collectors;

public class SqlStorage implements StorageImplementation {
    private static final Type LIST_STRING_TYPE = new TypeToken<List<String>>(){}.getType();

    private static final String USER_PERMISSIONS_SELECT = "SELECT id, permission, value, server, world, expiry, contexts FROM '{prefix}user_permissions' WHERE uuid=?";
    private static final String USER_PERMISSIONS_DELETE_SPECIFIC = "DELETE FROM '{prefix}user_permissions' WHERE id=?";
    private static final String USER_PERMISSIONS_DELETE_SPECIFIC_PROPS = "DELETE FROM '{prefix}user_permissions' WHERE uuid=? AND permission=? AND value=? AND server=? AND world=? AND expiry=? AND contexts=?";
    private static final String USER_PERMISSIONS_DELETE = "DELETE FROM '{prefix}user_permissions' WHERE uuid=?";
    private static final String USER_PERMISSIONS_INSERT = "INSERT INTO '{prefix}user_permissions' (uuid, permission, value, server, world, expiry, contexts) VALUES(?, ?, ?, ?, ?, ?, ?)";
    private static final String USER_PERMISSIONS_SELECT_DISTINCT = "SELECT DISTINCT uuid FROM '{prefix}user_permissions'";
    private static final String USER_PERMISSIONS_SELECT_PERMISSION = "SELECT uuid, id, permission, value, server, world, expiry, contexts FROM '{prefix}user_permissions' WHERE ";

    private static final String PLAYER_SELECT_UUID_BY_USERNAME = "SELECT uuid FROM '{prefix}players' WHERE username=? LIMIT 1";
    private static final String PLAYER_SELECT_USERNAME_BY_UUID = "SELECT username FROM '{prefix}players' WHERE uuid=? LIMIT 1";
    private static final String PLAYER_UPDATE_USERNAME_FOR_UUID = "UPDATE '{prefix}players' SET username=? WHERE uuid=?";
<<<<<<< HEAD
    private static final Map<String, String> PLAYER_INSERT = ImmutableMap.of(
            "H2", "MERGE INTO '{prefix}players' (uuid, username, primary_group) VALUES(?, ?, ?)",
            "PostgreSQL", "INSERT INTO '{prefix}players' (uuid, username, primary_group) VALUES(?, ?, ?) ON CONFLICT DO UPDATE SET username=?, primary_group=?"
    );
    private static final String PLAYER_INSERT_DEFAULT = "INSERT INTO '{prefix}players' (uuid, username, primary_group) VALUES(?, ?, ?) ON DUPLICATE KEY UPDATE username=?, primary_group=?";
=======
    private static final String PLAYER_INSERT = "INSERT INTO '{prefix}players' (uuid, username, primary_group) VALUES(?, ?, ?)";
>>>>>>> e227d96c
    private static final String PLAYER_DELETE = "DELETE FROM '{prefix}players' WHERE uuid=?";
    private static final String PLAYER_SELECT_ALL_UUIDS_BY_USERNAME = "SELECT uuid FROM '{prefix}players' WHERE username=? AND NOT uuid=?";
    private static final String PLAYER_DELETE_ALL_UUIDS_BY_USERNAME = "DELETE FROM '{prefix}players' WHERE username=? AND NOT uuid=?";
    private static final String PLAYER_SELECT_BY_UUID = "SELECT username, primary_group FROM '{prefix}players' WHERE uuid=? LIMIT 1";
    private static final String PLAYER_SELECT_PRIMARY_GROUP_BY_UUID = "SELECT primary_group FROM '{prefix}players' WHERE uuid=? LIMIT 1";
    private static final String PLAYER_UPDATE_PRIMARY_GROUP_BY_UUID = "UPDATE '{prefix}players' SET primary_group=? WHERE uuid=?";

    private static final String GROUP_PERMISSIONS_SELECT = "SELECT id, permission, value, server, world, expiry, contexts FROM '{prefix}group_permissions' WHERE name=?";
    private static final String GROUP_PERMISSIONS_SELECT_ALL = "SELECT name, id, permission, value, server, world, expiry, contexts FROM '{prefix}group_permissions'";
    private static final String GROUP_PERMISSIONS_DELETE_SPECIFIC = "DELETE FROM '{prefix}group_permissions' WHERE id=?";
    private static final String GROUP_PERMISSIONS_DELETE_SPECIFIC_PROPS = "DELETE FROM '{prefix}group_permissions' WHERE name=? AND permission=? AND value=? AND server=? AND world=? AND expiry=? AND contexts=?";
    private static final String GROUP_PERMISSIONS_DELETE = "DELETE FROM '{prefix}group_permissions' WHERE name=?";
    private static final String GROUP_PERMISSIONS_INSERT = "INSERT INTO '{prefix}group_permissions' (name, permission, value, server, world, expiry, contexts) VALUES(?, ?, ?, ?, ?, ?, ?)";
    private static final String GROUP_PERMISSIONS_SELECT_PERMISSION = "SELECT name, id, permission, value, server, world, expiry, contexts FROM '{prefix}group_permissions' WHERE ";

    private static final String GROUP_SELECT_ALL = "SELECT name FROM '{prefix}groups'";
    private static final Map<String, String> GROUP_INSERT = ImmutableMap.of(
            "H2", "MERGE INTO '{prefix}groups' (name) VALUES(?)",
            "SQLite", "INSERT OR IGNORE INTO '{prefix}groups' (name) VALUES(?)",
            "PostgreSQL", "INSERT INTO '{prefix}groups' (name) VALUES(?) ON CONFLICT (name) DO NOTHING"
    );
    private static final String GROUP_INSERT_DEFAULT = "INSERT INTO '{prefix}groups' (name) VALUES(?) ON DUPLICATE KEY UPDATE name=name";
    private static final String GROUP_DELETE = "DELETE FROM '{prefix}groups' WHERE name=?";

    private static final String TRACK_INSERT = "INSERT INTO '{prefix}tracks' (name, 'groups') VALUES(?, ?)";
    private static final String TRACK_SELECT = "SELECT 'groups' FROM '{prefix}tracks' WHERE name=?";
    private static final String TRACK_SELECT_ALL = "SELECT * FROM '{prefix}tracks'";
    private static final String TRACK_UPDATE = "UPDATE '{prefix}tracks' SET 'groups'=? WHERE name=?";
    private static final String TRACK_DELETE = "DELETE FROM '{prefix}tracks' WHERE name=?";

    private static final String ACTION_INSERT = "INSERT INTO '{prefix}actions' (time, actor_uuid, actor_name, type, acted_uuid, acted_name, action) VALUES(?, ?, ?, ?, ?, ?, ?)";
    private static final String ACTION_SELECT_ALL = "SELECT * FROM '{prefix}actions'";

    private final LuckPermsPlugin plugin;
    
    private final ConnectionFactory connectionFactory;
    private final Function<String, String> statementProcessor;

    public SqlStorage(LuckPermsPlugin plugin, ConnectionFactory connectionFactory, String tablePrefix) {
        this.plugin = plugin;
        this.connectionFactory = connectionFactory;
        this.statementProcessor = connectionFactory.getStatementProcessor().compose(s -> s.replace("{prefix}", tablePrefix));
    }

    @Override
    public LuckPermsPlugin getPlugin() {
        return this.plugin;
    }

    @Override
    public String getImplementationName() {
        return this.connectionFactory.getImplementationName();
    }

    public ConnectionFactory getConnectionFactory() {
        return this.connectionFactory;
    }

    public Function<String, String> getStatementProcessor() {
        return this.statementProcessor;
    }

    @Override
    public void init() throws Exception {
        this.connectionFactory.init(this.plugin);

        boolean tableExists;
        try (Connection c = this.connectionFactory.getConnection()) {
            tableExists = tableExists(c, this.statementProcessor.apply("{prefix}user_permissions"));
        }

        if (!tableExists) {
            applySchema();
        }
    }

    private void applySchema() throws IOException, SQLException {
        List<String> statements;

        String schemaFileName = "me/lucko/luckperms/schema/" + this.connectionFactory.getImplementationName().toLowerCase(Locale.ROOT) + ".sql";
        try (InputStream is = this.plugin.getBootstrap().getResourceStream(schemaFileName)) {
            if (is == null) {
                throw new IOException("Couldn't locate schema file for " + this.connectionFactory.getImplementationName());
            }

            statements = SchemaReader.getStatements(is).stream()
                    .map(this.statementProcessor)
                    .collect(Collectors.toList());
        }

        try (Connection connection = this.connectionFactory.getConnection()) {
            boolean utf8mb4Unsupported = false;

            try (Statement s = connection.createStatement()) {
                for (String query : statements) {
                    s.addBatch(query);
                }

                try {
                    s.executeBatch();
                } catch (BatchUpdateException e) {
                    if (e.getMessage().contains("Unknown character set")) {
                        utf8mb4Unsupported = true;
                    } else {
                        throw e;
                    }
                }
            }

            // try again
            if (utf8mb4Unsupported) {
                try (Statement s = connection.createStatement()) {
                    for (String query : statements) {
                        s.addBatch(query.replace("utf8mb4", "utf8"));
                    }

                    s.executeBatch();
                }
            }
        }
    }

    @Override
    public void shutdown() {
        try {
            this.connectionFactory.shutdown();
        } catch (Exception e) {
            this.plugin.getLogger().severe("Exception whilst disabling SQL storage", e);
        }
    }

    @Override
    public Map<Component, Component> getMeta() {
        return this.connectionFactory.getMeta();
    }

    @Override
    public void logAction(Action entry) throws SQLException {
        try (Connection c = this.connectionFactory.getConnection()) {
            try (PreparedStatement ps = c.prepareStatement(this.statementProcessor.apply(ACTION_INSERT))) {
                writeAction(entry, ps);
                ps.execute();
            }
        }
    }

    @Override
    public Log getLog() throws SQLException {
        final Log.Builder log = Log.builder();
        try (Connection c = this.connectionFactory.getConnection()) {
            try (PreparedStatement ps = c.prepareStatement(this.statementProcessor.apply(ACTION_SELECT_ALL))) {
                try (ResultSet rs = ps.executeQuery()) {
                    while (rs.next()) {
                        log.add(readAction(rs));
                    }
                }
            }
        }
        return log.build();
    }

    @Override
    public void applyBulkUpdate(BulkUpdate bulkUpdate) throws SQLException {
        BulkUpdateStatistics stats = bulkUpdate.getStatistics();

        try (Connection c = this.connectionFactory.getConnection()) {
            if (bulkUpdate.getDataType().isIncludingUsers()) {
                String table = this.statementProcessor.apply("{prefix}user_permissions");
                try (PreparedStatement ps = bulkUpdate.buildAsSql().build(c, q -> q.replace("{table}", table))) {

                    if (bulkUpdate.isTrackingStatistics()) {
                        PreparedStatementBuilder builder = new PreparedStatementBuilder();
                        builder.append(USER_PERMISSIONS_SELECT_DISTINCT);
                        bulkUpdate.appendConstraintsAsSql(builder);

                        try (PreparedStatement lookup = builder.build(c, this.statementProcessor)) {
                            try (ResultSet rs = lookup.executeQuery()) {
                                Set<UUID> uuids = new HashSet<>();

                                while (rs.next()) {
                                    uuids.add(Uuids.fromString(rs.getString("uuid")));
                                }
                                uuids.remove(null);
                                stats.incrementAffectedUsers(uuids.size());
                            }
                        }
                        stats.incrementAffectedNodes(ps.executeUpdate());
                    } else {
                        ps.execute();
                    }
                }
            }

            if (bulkUpdate.getDataType().isIncludingGroups()) {
                String table = this.statementProcessor.apply("{prefix}group_permissions");
                try (PreparedStatement ps = bulkUpdate.buildAsSql().build(c, q -> q.replace("{table}", table))) {

                    if (bulkUpdate.isTrackingStatistics()) {
                        PreparedStatementBuilder builder = new PreparedStatementBuilder();
                        builder.append(GROUP_PERMISSIONS_SELECT_ALL);
                        bulkUpdate.appendConstraintsAsSql(builder);

                        try (PreparedStatement lookup = builder.build(c, this.statementProcessor)) {
                            try (ResultSet rs = lookup.executeQuery()) {
                                Set<String> groups = new HashSet<>();

                                while (rs.next()) {
                                    groups.add(rs.getString("name"));
                                }
                                groups.remove(null);
                                stats.incrementAffectedGroups(groups.size());
                            }
                        }
                        stats.incrementAffectedNodes(ps.executeUpdate());
                    } else {
                        ps.execute();
                    }
                }
            }
        }
    }

    @Override
    public User loadUser(UUID uniqueId, String username) throws SQLException {
        User user = this.plugin.getUserManager().getOrMake(uniqueId, username);

        List<Node> nodes;
        SqlPlayerData playerData;

        try (Connection c = this.connectionFactory.getConnection()) {
            nodes = selectUserPermissions(c, user.getUniqueId());
            playerData = selectPlayerData(c, user.getUniqueId());
        }

        if (playerData != null) {
            if (playerData.primaryGroup != null) {
                user.getPrimaryGroup().setStoredValue(playerData.primaryGroup);
            } else {
                user.getPrimaryGroup().setStoredValue(GroupManager.DEFAULT_GROUP_NAME);
            }

            user.setUsername(playerData.username, true);
        }

        user.loadNodesFromStorage(nodes);
        this.plugin.getUserManager().giveDefaultIfNeeded(user);

        if (user.auditTemporaryNodes()) {
            saveUser(user);
        }

        return user;
    }

    @Override
    public void saveUser(User user) throws SQLException {
        MutateResult changes = user.normalData().exportChanges(results -> {
            if (this.plugin.getUserManager().isNonDefaultUser(user)) {
                return true;
            }

            // if the only change is adding the default node, we don't need to export
            if (results.getChanges().size() == 1) {
                MutateResult.Change onlyChange = results.getChanges().iterator().next();
                return !(onlyChange.getType() == MutateResult.ChangeType.ADD && this.plugin.getUserManager().isDefaultNode(onlyChange.getNode()));
            }

            return true;
        });

        if (changes == null) {
            try (Connection c = this.connectionFactory.getConnection()) {
                deleteUser(c, user.getUniqueId());
            }
            return;
        }

        try (Connection c = this.connectionFactory.getConnection()) {
            updateUserPermissions(c, user.getUniqueId(), changes.getAdded(), changes.getRemoved());
            insertPlayerData(c, user.getUniqueId(), new SqlPlayerData(
                    user.getPrimaryGroup().getStoredValue().orElse(GroupManager.DEFAULT_GROUP_NAME),
                    user.getUsername().orElse("null").toLowerCase(Locale.ROOT)
            ));
        }
    }

    @Override
    public Set<UUID> getUniqueUsers() throws SQLException {
        Set<UUID> uuids = new HashSet<>();
        try (Connection c = this.connectionFactory.getConnection()) {
            try (PreparedStatement ps = c.prepareStatement(this.statementProcessor.apply(USER_PERMISSIONS_SELECT_DISTINCT))) {
                try (ResultSet rs = ps.executeQuery()) {
                    while (rs.next()) {
                        UUID uuid = Uuids.fromString(rs.getString("uuid"));
                        if (uuid != null) {
                            uuids.add(uuid);
                        }
                    }
                }
            }
        }
        return uuids;
    }

    @Override
    public <N extends Node> List<NodeEntry<UUID, N>> searchUserNodes(ConstraintNodeMatcher<N> constraint) throws SQLException {
        PreparedStatementBuilder builder = new PreparedStatementBuilder().append(USER_PERMISSIONS_SELECT_PERMISSION);
        constraint.getConstraint().appendSql(builder, "permission");

        List<NodeEntry<UUID, N>> held = new ArrayList<>();
        try (Connection c = this.connectionFactory.getConnection()) {
            try (PreparedStatement ps = builder.build(c, this.statementProcessor)) {
                try (ResultSet rs = ps.executeQuery()) {
                    while (rs.next()) {
                        UUID holder = UUID.fromString(rs.getString("uuid"));
                        Node node = readNode(rs);
                        if (node == null) {
                            continue;
                        }

                        N match = constraint.filterConstraintMatch(node);
                        if (match != null) {
                            held.add(NodeEntry.of(holder, match));
                        }
                    }
                }
            }
        }
        return held;
    }


    @Override
    public Group createAndLoadGroup(String name) throws SQLException {
        String query = GROUP_INSERT.getOrDefault(this.connectionFactory.getImplementationName(), GROUP_INSERT_DEFAULT);
        try (Connection c = this.connectionFactory.getConnection()) {
            try (PreparedStatement ps = c.prepareStatement(this.statementProcessor.apply(query))) {
                ps.setString(1, name);
                ps.execute();
            }
        }

        return loadGroup(name).get();
    }

    @Override
    public Optional<Group> loadGroup(String name) throws SQLException {
        Set<String> groups;
        try (Connection c = this.connectionFactory.getConnection()) {
            groups = selectGroups(c);
        }

        if (!groups.contains(name)) {
            return Optional.empty();
        }

        Group group = this.plugin.getGroupManager().getOrMake(name);
        List<Node> nodes;
        try (Connection c = this.connectionFactory.getConnection()) {
            nodes = selectGroupPermissions(c, group.getName());
        }

        group.loadNodesFromStorage(nodes);
        return Optional.of(group);
    }

    @Override
    public void loadAllGroups() throws SQLException {
        Map<String, Collection<Node>> groups = new HashMap<>();
        try (Connection c = this.connectionFactory.getConnection()) {
            selectGroups(c).forEach(name -> groups.put(name, new ArrayList<>()));
            selectAllGroupPermissions(groups, c);
        }

        for (Map.Entry<String, Collection<Node>> entry : groups.entrySet()) {
            Group group = this.plugin.getGroupManager().getOrMake(entry.getKey());
            Collection<Node> nodes = entry.getValue();
            group.loadNodesFromStorage(nodes);
        }

        this.plugin.getGroupManager().retainAll(groups.keySet());
    }

    @Override
    public void saveGroup(Group group) throws SQLException {
        MutateResult changes = group.normalData().exportChanges(c -> true);

        if (!changes.isEmpty()) {
            try (Connection c = this.connectionFactory.getConnection()) {
                updateGroupPermissions(c, group.getName(), changes.getAdded(), changes.getRemoved());
            }
        }
    }

    @Override
    public void deleteGroup(Group group) throws SQLException {
        try (Connection c = this.connectionFactory.getConnection()) {
            deleteGroupPermissions(c, group.getName());

            try (PreparedStatement ps = c.prepareStatement(this.statementProcessor.apply(GROUP_DELETE))) {
                ps.setString(1, group.getName());
                ps.execute();
            }
        }

        this.plugin.getGroupManager().unload(group.getName());
    }

    @Override
    public <N extends Node> List<NodeEntry<String, N>> searchGroupNodes(ConstraintNodeMatcher<N> constraint) throws SQLException {
        PreparedStatementBuilder builder = new PreparedStatementBuilder().append(GROUP_PERMISSIONS_SELECT_PERMISSION);
        constraint.getConstraint().appendSql(builder, "permission");

        List<NodeEntry<String, N>> held = new ArrayList<>();
        try (Connection c = this.connectionFactory.getConnection()) {
            try (PreparedStatement ps = builder.build(c, this.statementProcessor)) {
                try (ResultSet rs = ps.executeQuery()) {
                    while (rs.next()) {
                        String holder = rs.getString("name");
                        Node node = readNode(rs);
                        if (node == null) {
                            continue;
                        }

                        N match = constraint.filterConstraintMatch(node);
                        if (match != null) {
                            held.add(NodeEntry.of(holder, match));
                        }
                    }
                }
            }
        }
        return held;
    }

    @Override
    public Track createAndLoadTrack(String name) throws SQLException {
        Track track = this.plugin.getTrackManager().getOrMake(name);
        List<String> groups;
        try (Connection c = this.connectionFactory.getConnection()) {
            groups = selectTrack(c, track.getName());
        }

        if (groups != null) {
            track.setGroups(groups);
        } else {
            try (Connection c = this.connectionFactory.getConnection()) {
                insertTrack(c, track.getName(), track.getGroups());
            }
        }
        return track;
    }

    @Override
    public Optional<Track> loadTrack(String name) throws SQLException {
        Set<String> tracks;
        try (Connection c = this.connectionFactory.getConnection()) {
            tracks = selectTracks(c);
        }

        if (!tracks.contains(name)) {
            return Optional.empty();
        }

        Track track = this.plugin.getTrackManager().getOrMake(name);
        List<String> groups;
        try (Connection c = this.connectionFactory.getConnection()) {
            groups = selectTrack(c, name);
        }

        track.setGroups(groups);
        return Optional.of(track);
    }

    @Override
    public void loadAllTracks() throws SQLException {
        Set<String> tracks;
        try (Connection c = this.connectionFactory.getConnection()) {
            tracks = selectTracks(c);

            for (String trackName : tracks) {
                Track track = this.plugin.getTrackManager().getOrMake(trackName);
                List<String> groups = selectTrack(c, trackName);
                track.setGroups(groups);
            }
        }

        this.plugin.getTrackManager().retainAll(tracks);
    }

    @Override
    public void saveTrack(Track track) throws SQLException {
        try (Connection c = this.connectionFactory.getConnection()) {
            updateTrack(c, track.getName(), track.getGroups());
        }
    }

    @Override
    public void deleteTrack(Track track) throws SQLException {
        try (Connection c = this.connectionFactory.getConnection()) {
            try (PreparedStatement ps = c.prepareStatement(this.statementProcessor.apply(TRACK_DELETE))) {
                ps.setString(1, track.getName());
                ps.execute();
            }
        }

        this.plugin.getTrackManager().unload(track.getName());
    }

    @Override
    public PlayerSaveResult savePlayerData(UUID uniqueId, String username) throws SQLException {
        username = username.toLowerCase(Locale.ROOT);
        String oldUsername = null;

        try (Connection c = this.connectionFactory.getConnection()) {
            SqlPlayerData existingPlayerData = selectPlayerData(c, uniqueId);
            if (existingPlayerData == null) {
                try (PreparedStatement ps = c.prepareStatement(this.statementProcessor.apply(PLAYER_INSERT))) {
                    ps.setString(1, uniqueId.toString());
                    ps.setString(2, username);
                    ps.setString(3, GroupManager.DEFAULT_GROUP_NAME);
                    ps.execute();
                }
            } else {
                oldUsername = existingPlayerData.username;
                if (!username.equals(oldUsername)) {
                    try (PreparedStatement ps = c.prepareStatement(this.statementProcessor.apply(PLAYER_UPDATE_USERNAME_FOR_UUID))) {
                        ps.setString(1, username);
                        ps.setString(2, uniqueId.toString());
                        ps.execute();
                    }
<<<<<<< HEAD
                } else {
                    try (PreparedStatement ps = c.prepareStatement(this.statementProcessor.apply(PLAYER_INSERT.getOrDefault(this.connectionFactory.getImplementationName(), PLAYER_INSERT_DEFAULT)))) {
                        ps.setString(1, uniqueId.toString());
                        ps.setString(2, username);
                        ps.setString(3, GroupManager.DEFAULT_GROUP_NAME);

                        // h2 statement only has 3 parameters
                        if (!(this.connectionFactory instanceof H2ConnectionFactory)) {
                            ps.setString(4, username);
                            ps.setString(5, GroupManager.DEFAULT_GROUP_NAME);
                        }

                        ps.execute();
                    }
=======
>>>>>>> e227d96c
                }
            }
        }

        PlayerSaveResultImpl result = PlayerSaveResultImpl.determineBaseResult(username, oldUsername);

        Set<UUID> conflicting = new HashSet<>();
        try (Connection c = this.connectionFactory.getConnection()) {
            try (PreparedStatement ps = c.prepareStatement(this.statementProcessor.apply(PLAYER_SELECT_ALL_UUIDS_BY_USERNAME))) {
                ps.setString(1, username);
                ps.setString(2, uniqueId.toString());
                try (ResultSet rs = ps.executeQuery()) {
                    while (rs.next()) {
                        conflicting.add(UUID.fromString(rs.getString("uuid")));
                    }
                }
            }
        }

        if (!conflicting.isEmpty()) {
            // remove the mappings for conflicting uuids
            try (Connection c = this.connectionFactory.getConnection()) {
                try (PreparedStatement ps = c.prepareStatement(this.statementProcessor.apply(PLAYER_DELETE_ALL_UUIDS_BY_USERNAME))) {
                    ps.setString(1, username);
                    ps.setString(2, uniqueId.toString());
                    ps.execute();
                }
            }
            result = result.withOtherUuidsPresent(conflicting);
        }

        return result;
    }

    @Override
    public void deletePlayerData(UUID uniqueId) throws SQLException {
        try (Connection c = this.connectionFactory.getConnection()) {
            try (PreparedStatement ps = c.prepareStatement(this.statementProcessor.apply(PLAYER_DELETE))) {
                ps.setString(1, uniqueId.toString());
                ps.execute();
            }
        }
    }

    @Override
    public UUID getPlayerUniqueId(String username) throws SQLException {
        username = username.toLowerCase(Locale.ROOT);
        try (Connection c = this.connectionFactory.getConnection()) {
            try (PreparedStatement ps = c.prepareStatement(this.statementProcessor.apply(PLAYER_SELECT_UUID_BY_USERNAME))) {
                ps.setString(1, username);
                try (ResultSet rs = ps.executeQuery()) {
                    if (rs.next()) {
                        return UUID.fromString(rs.getString("uuid"));
                    }
                }
            }
        }
        return null;
    }

    @Override
    public String getPlayerName(UUID uniqueId) throws SQLException {
        try (Connection c = this.connectionFactory.getConnection()) {
            try (PreparedStatement ps = c.prepareStatement(this.statementProcessor.apply(PLAYER_SELECT_USERNAME_BY_UUID))) {
                ps.setString(1, uniqueId.toString());
                try (ResultSet rs = ps.executeQuery()) {
                    if (rs.next()) {
                        String username = rs.getString("username");
                        if (username != null && !username.equals("null")) {
                            return username;
                        }
                    }
                }
            }
        }
        return null;
    }

    private static void writeAction(Action action, PreparedStatement ps) throws SQLException {
        ps.setLong(1, action.getTimestamp().getEpochSecond());
        ps.setString(2, action.getSource().getUniqueId().toString());
        ps.setString(3, action.getSource().getName());
        ps.setString(4, Character.toString(LoggedAction.getTypeCharacter(action.getTarget().getType())));
        ps.setString(5, action.getTarget().getUniqueId().map(UUID::toString).orElse("null"));
        ps.setString(6, action.getTarget().getName());
        ps.setString(7, action.getDescription());
    }

    private static LoggedAction readAction(ResultSet rs) throws SQLException {
        final String actedUuid = rs.getString("acted_uuid");
        return LoggedAction.build()
                .timestamp(Instant.ofEpochSecond(rs.getLong("time")))
                .source(UUID.fromString(rs.getString("actor_uuid")))
                .sourceName(rs.getString("actor_name"))
                .targetType(LoggedAction.parseTypeCharacter(rs.getString("type").toCharArray()[0]))
                .target(actedUuid.equals("null") ? null : UUID.fromString(actedUuid))
                .targetName(rs.getString("acted_name"))
                .description(rs.getString("action"))
                .build();
    }

    private static Node readNode(ResultSet rs) throws SQLException {
        long id = rs.getLong("id");
        String permission = rs.getString("permission");

        if (permission == null || permission.isEmpty()) {
            return null;
        }

        boolean value = rs.getBoolean("value");
        String server = rs.getString("server");
        String world = rs.getString("world");
        long expiry = rs.getLong("expiry");
        String contexts = rs.getString("contexts");

        if (Strings.isNullOrEmpty(server)) {
            server = "global";
        }
        if (Strings.isNullOrEmpty(world)) {
            world = "global";
        }

        return NodeBuilders.determineMostApplicable(permission)
                .value(value)
                .withContext(DefaultContextKeys.SERVER_KEY, server)
                .withContext(DefaultContextKeys.WORLD_KEY, world)
                .expiry(expiry)
                .withContext(ContextSetJsonSerializer.deserialize(GsonProvider.normal(), contexts).immutableCopy())
                .withMetadata(SqlRowId.KEY, new SqlRowId(id))
                .build();
    }

    private static String getFirstContextValue(MutableContextSet set, String key) {
        Set<String> values = set.getValues(key);
        String value = values.stream().sorted().findFirst().orElse(null);
        if (value != null) {
            set.remove(key, value);
        } else {
            value = "global";
        }
        return value;
    }

    private static void writeNode(Node node, PreparedStatement ps) throws SQLException {
        MutableContextSet contexts = node.getContexts().mutableCopy();
        String server = getFirstContextValue(contexts, DefaultContextKeys.SERVER_KEY);
        String world = getFirstContextValue(contexts, DefaultContextKeys.WORLD_KEY);
        long expiry = node.hasExpiry() ? node.getExpiry().getEpochSecond() : 0L;

        ps.setString(2, node.getKey());
        ps.setBoolean(3, node.getValue());
        ps.setString(4, server);
        ps.setString(5, world);
        ps.setLong(6, expiry);
        ps.setString(7, GsonProvider.normal().toJson(ContextSetJsonSerializer.serialize(contexts)));
    }

    private void updateUserPermissions(Connection c, UUID user, Set<Node> add, Set<Node> delete) throws SQLException {
        updatePermissions(c, user.toString(), add, delete, USER_PERMISSIONS_DELETE_SPECIFIC, USER_PERMISSIONS_DELETE_SPECIFIC_PROPS, USER_PERMISSIONS_INSERT);
    }

    private void updateGroupPermissions(Connection c, String group, Set<Node> add, Set<Node> delete) throws SQLException {
        updatePermissions(c, group, add, delete, GROUP_PERMISSIONS_DELETE_SPECIFIC, GROUP_PERMISSIONS_DELETE_SPECIFIC_PROPS, GROUP_PERMISSIONS_INSERT);
    }

    private void updatePermissions(Connection c, String holder, Set<Node> add, Set<Node> delete, String deleteSpecificQuery, String deleteQuery, String insertQuery) throws SQLException {
        if (!delete.isEmpty()) {
            List<Long> deleteRows = new ArrayList<>(delete.size());
            List<Node> deleteNodes = new ArrayList<>(delete.size());
            for (Node node : delete) {
                SqlRowId rowId = node.getMetadata(SqlRowId.KEY).orElse(null);
                if (rowId != null) {
                    deleteRows.add(rowId.getRowId());
                } else {
                    deleteNodes.add(node);
                }
            }

            if (!deleteRows.isEmpty()) {
                try (PreparedStatement ps = c.prepareStatement(this.statementProcessor.apply(deleteSpecificQuery))) {
                    for (Long id : deleteRows) {
                        ps.setLong(1, id);
                        ps.addBatch();
                    }
                    ps.executeBatch();
                }
            }
            if (!deleteNodes.isEmpty()) {
                try (PreparedStatement ps = c.prepareStatement(this.statementProcessor.apply(deleteQuery))) {
                    for (Node node : deleteNodes) {
                        ps.setString(1, holder);
                        writeNode(node, ps);
                        ps.addBatch();
                    }
                    ps.executeBatch();
                }
            }
        }

        if (!add.isEmpty()) {
            try (PreparedStatement ps = c.prepareStatement(this.statementProcessor.apply(insertQuery))) {
                for (Node node : add) {
                    ps.setString(1, holder);
                    writeNode(node, ps);
                    ps.addBatch();
                }
                ps.executeBatch();
            }
        }
    }

    private List<Node> selectUserPermissions(Connection c, UUID user) throws SQLException {
        List<Node> nodes = new ArrayList<>();
        try (PreparedStatement ps = c.prepareStatement(this.statementProcessor.apply(USER_PERMISSIONS_SELECT))) {
            ps.setString(1, user.toString());
            try (ResultSet rs = ps.executeQuery()) {
                while (rs.next()) {
                    Node node = readNode(rs);
                    if (node != null) {
                        nodes.add(readNode(rs));
                    }
                }
            }
        }
        return nodes;
    }

    private SqlPlayerData selectPlayerData(Connection c, UUID user) throws SQLException {
        try (PreparedStatement ps = c.prepareStatement(this.statementProcessor.apply(PLAYER_SELECT_BY_UUID))) {
            ps.setString(1, user.toString());
            try (ResultSet rs = ps.executeQuery()) {
                if (rs.next()) {
                    return new SqlPlayerData(rs.getString("primary_group"), rs.getString("username"));
                } else {
                    return null;
                }
            }
        }
    }

    private void deleteUser(Connection c, UUID user) throws SQLException {
        try (PreparedStatement ps = c.prepareStatement(this.statementProcessor.apply(USER_PERMISSIONS_DELETE))) {
            ps.setString(1, user.toString());
            ps.execute();
        }
        try (PreparedStatement ps = c.prepareStatement(this.statementProcessor.apply(PLAYER_UPDATE_PRIMARY_GROUP_BY_UUID))) {
            ps.setString(1, GroupManager.DEFAULT_GROUP_NAME);
            ps.setString(2, user.toString());
            ps.execute();
        }
    }

    private void insertPlayerData(Connection c, UUID user, SqlPlayerData data) throws SQLException {
        boolean hasPrimaryGroupSaved;
        try (PreparedStatement ps = c.prepareStatement(this.statementProcessor.apply(PLAYER_SELECT_PRIMARY_GROUP_BY_UUID))) {
            ps.setString(1, user.toString());
            try (ResultSet rs = ps.executeQuery()) {
                hasPrimaryGroupSaved = rs.next();
            }
        }

        if (hasPrimaryGroupSaved) {
            // update
            try (PreparedStatement ps = c.prepareStatement(this.statementProcessor.apply(PLAYER_UPDATE_PRIMARY_GROUP_BY_UUID))) {
                ps.setString(1, data.primaryGroup);
                ps.setString(2, user.toString());
                ps.execute();
            }
        } else {
            // insert
            try (PreparedStatement ps = c.prepareStatement(this.statementProcessor.apply(PLAYER_INSERT))) {
                ps.setString(1, user.toString());
                ps.setString(2, data.username);
                ps.setString(3, data.primaryGroup);
<<<<<<< HEAD

                if (!(this.connectionFactory instanceof H2ConnectionFactory)) {
                    ps.setString(4, data.username);
                    ps.setString(5, data.primaryGroup);
                }

=======
>>>>>>> e227d96c
                ps.execute();
            }
        }
    }

    private Set<String> selectGroups(Connection c) throws SQLException {
        Set<String> groups = new HashSet<>();
        try (PreparedStatement ps = c.prepareStatement(this.statementProcessor.apply(GROUP_SELECT_ALL))) {
            try (ResultSet rs = ps.executeQuery()) {
                while (rs.next()) {
                    groups.add(rs.getString("name").toLowerCase(Locale.ROOT));
                }
            }
        }
        return groups;
    }

    private List<Node> selectGroupPermissions(Connection c, String group) throws SQLException {
        List<Node> nodes = new ArrayList<>();
        try (PreparedStatement ps = c.prepareStatement(this.statementProcessor.apply(GROUP_PERMISSIONS_SELECT))) {
            ps.setString(1, group);
            try (ResultSet rs = ps.executeQuery()) {
                while (rs.next()) {
                    Node node = readNode(rs);
                    if (node != null) {
                        nodes.add(node);
                    }
                }
            }
        }
        return nodes;
    }

    private void selectAllGroupPermissions(Map<String, Collection<Node>> nodes, Connection c) throws SQLException {
        try (PreparedStatement ps = c.prepareStatement(this.statementProcessor.apply(GROUP_PERMISSIONS_SELECT_ALL))) {
            try (ResultSet rs = ps.executeQuery()) {
                while (rs.next()) {
                    String holder = rs.getString("name");
                    Collection<Node> list = nodes.get(holder);
                    if (list != null) {
                        Node node = readNode(rs);
                        if (node != null) {
                            list.add(readNode(rs));
                        }
                    }
                }
            }
        }
    }

    private void deleteGroupPermissions(Connection c, String group) throws SQLException {
        try (PreparedStatement ps = c.prepareStatement(this.statementProcessor.apply(GROUP_PERMISSIONS_DELETE))) {
            ps.setString(1, group);
            ps.execute();
        }
    }

    private List<String> selectTrack(Connection c, String name) throws SQLException {
        String groups;
        try (PreparedStatement ps = c.prepareStatement(this.statementProcessor.apply(TRACK_SELECT))) {
            ps.setString(1, name);
            try (ResultSet rs = ps.executeQuery()) {
                if (rs.next()) {
                    groups = rs.getString("groups");
                } else {
                    groups = null;
                }
            }
        }
        return groups == null ? null : GsonProvider.normal().fromJson(groups, LIST_STRING_TYPE);
    }

    private void insertTrack(Connection c, String name, List<String> groups) throws SQLException {
        String json = GsonProvider.normal().toJson(groups);
        try (PreparedStatement ps = c.prepareStatement(this.statementProcessor.apply(TRACK_INSERT))) {
            ps.setString(1, name);
            ps.setString(2, json);
            ps.execute();
        }
    }

    private void updateTrack(Connection c, String name, List<String> groups) throws SQLException {
        String json = GsonProvider.normal().toJson(groups);
        try (PreparedStatement ps = c.prepareStatement(this.statementProcessor.apply(TRACK_UPDATE))) {
            ps.setString(1, json);
            ps.setString(2, name);
            ps.execute();
        }
    }

    private Set<String> selectTracks(Connection c) throws SQLException {
        Set<String> tracks = new HashSet<>();
        try (PreparedStatement ps = c.prepareStatement(this.statementProcessor.apply(TRACK_SELECT_ALL))) {
            try (ResultSet rs = ps.executeQuery()) {
                while (rs.next()) {
                    tracks.add(rs.getString("name").toLowerCase(Locale.ROOT));
                }
            }
        }
        return tracks;
    }

    private static boolean tableExists(Connection connection, String table) throws SQLException {
        try (ResultSet rs = connection.getMetaData().getTables(connection.getCatalog(), null, "%", null)) {
            while (rs.next()) {
                if (rs.getString(3).equalsIgnoreCase(table)) {
                    return true;
                }
            }
            return false;
        }
    }

    private static final class SqlPlayerData {
        private final String primaryGroup;
        private final String username;

        SqlPlayerData(String primaryGroup, String username) {
            this.primaryGroup = primaryGroup;
            this.username = username;
        }
    }

}<|MERGE_RESOLUTION|>--- conflicted
+++ resolved
@@ -45,7 +45,6 @@
 import me.lucko.luckperms.common.plugin.LuckPermsPlugin;
 import me.lucko.luckperms.common.storage.implementation.StorageImplementation;
 import me.lucko.luckperms.common.storage.implementation.sql.connection.ConnectionFactory;
-import me.lucko.luckperms.common.storage.implementation.sql.connection.file.H2ConnectionFactory;
 import me.lucko.luckperms.common.storage.misc.NodeEntry;
 import me.lucko.luckperms.common.storage.misc.PlayerSaveResultImpl;
 import me.lucko.luckperms.common.util.Uuids;
@@ -95,15 +94,7 @@
     private static final String PLAYER_SELECT_UUID_BY_USERNAME = "SELECT uuid FROM '{prefix}players' WHERE username=? LIMIT 1";
     private static final String PLAYER_SELECT_USERNAME_BY_UUID = "SELECT username FROM '{prefix}players' WHERE uuid=? LIMIT 1";
     private static final String PLAYER_UPDATE_USERNAME_FOR_UUID = "UPDATE '{prefix}players' SET username=? WHERE uuid=?";
-<<<<<<< HEAD
-    private static final Map<String, String> PLAYER_INSERT = ImmutableMap.of(
-            "H2", "MERGE INTO '{prefix}players' (uuid, username, primary_group) VALUES(?, ?, ?)",
-            "PostgreSQL", "INSERT INTO '{prefix}players' (uuid, username, primary_group) VALUES(?, ?, ?) ON CONFLICT DO UPDATE SET username=?, primary_group=?"
-    );
-    private static final String PLAYER_INSERT_DEFAULT = "INSERT INTO '{prefix}players' (uuid, username, primary_group) VALUES(?, ?, ?) ON DUPLICATE KEY UPDATE username=?, primary_group=?";
-=======
     private static final String PLAYER_INSERT = "INSERT INTO '{prefix}players' (uuid, username, primary_group) VALUES(?, ?, ?)";
->>>>>>> e227d96c
     private static final String PLAYER_DELETE = "DELETE FROM '{prefix}players' WHERE uuid=?";
     private static final String PLAYER_SELECT_ALL_UUIDS_BY_USERNAME = "SELECT uuid FROM '{prefix}players' WHERE username=? AND NOT uuid=?";
     private static final String PLAYER_DELETE_ALL_UUIDS_BY_USERNAME = "DELETE FROM '{prefix}players' WHERE username=? AND NOT uuid=?";
@@ -635,23 +626,6 @@
                         ps.setString(2, uniqueId.toString());
                         ps.execute();
                     }
-<<<<<<< HEAD
-                } else {
-                    try (PreparedStatement ps = c.prepareStatement(this.statementProcessor.apply(PLAYER_INSERT.getOrDefault(this.connectionFactory.getImplementationName(), PLAYER_INSERT_DEFAULT)))) {
-                        ps.setString(1, uniqueId.toString());
-                        ps.setString(2, username);
-                        ps.setString(3, GroupManager.DEFAULT_GROUP_NAME);
-
-                        // h2 statement only has 3 parameters
-                        if (!(this.connectionFactory instanceof H2ConnectionFactory)) {
-                            ps.setString(4, username);
-                            ps.setString(5, GroupManager.DEFAULT_GROUP_NAME);
-                        }
-
-                        ps.execute();
-                    }
-=======
->>>>>>> e227d96c
                 }
             }
         }
@@ -926,15 +900,6 @@
                 ps.setString(1, user.toString());
                 ps.setString(2, data.username);
                 ps.setString(3, data.primaryGroup);
-<<<<<<< HEAD
-
-                if (!(this.connectionFactory instanceof H2ConnectionFactory)) {
-                    ps.setString(4, data.username);
-                    ps.setString(5, data.primaryGroup);
-                }
-
-=======
->>>>>>> e227d96c
                 ps.execute();
             }
         }
