--- conflicted
+++ resolved
@@ -36,7 +36,6 @@
 import java.util.function.Function;
 
 public class ReflectionClassLoader implements PluginClassLoader {
-<<<<<<< HEAD
 
     private static URLClassLoader extractClassLoaderFromBootstrap(LuckPermsBootstrap bootstrap) {
         return castToUrlClassLoader(bootstrap.getClass().getClassLoader());
@@ -49,10 +48,6 @@
             throw new IllegalStateException("ClassLoader is not instance of URLClassLoader: " + classLoader.getClass().getName());
         }
     }
-
-    private final URLClassLoader classLoader;
-=======
->>>>>>> 8a38c5f4
 
     private static final Method ADD_URL_METHOD;
 
@@ -77,36 +72,11 @@
     private final URLClassLoader classLoader;
 
     public ReflectionClassLoader(LuckPermsBootstrap bootstrap) throws IllegalStateException {
-<<<<<<< HEAD
         this(bootstrap, ReflectionClassLoader::extractClassLoaderFromBootstrap);
     }
 
     public ReflectionClassLoader(LuckPermsBootstrap bootstrap, Function<LuckPermsBootstrap, ? extends URLClassLoader> classLoader) {
         this.classLoader = classLoader.apply(bootstrap);
-        this.addUrlMethod = Suppliers.memoize(() -> {
-            if (isJava9OrNewer()) {
-                bootstrap.getPluginLogger().info("It is safe to ignore any warning printed following this message " +
-                        "starting with 'WARNING: An illegal reflective access operation has occurred, Illegal reflective " +
-                        "access by " + getClass().getName() + "'. This is intended, and will not have any impact on the " +
-                        "operation of LuckPerms.");
-            }
-
-            try {
-                Method addUrlMethod = URLClassLoader.class.getDeclaredMethod("addURL", URL.class);
-                addUrlMethod.setAccessible(true);
-                return addUrlMethod;
-            } catch (NoSuchMethodException e) {
-                throw new RuntimeException(e);
-            }
-        });
-=======
-        ClassLoader classLoader = bootstrap.getClass().getClassLoader();
-        if (classLoader instanceof URLClassLoader) {
-            this.classLoader = (URLClassLoader) classLoader;
-        } else {
-            throw new IllegalStateException("ClassLoader is not instance of URLClassLoader");
-        }
->>>>>>> 8a38c5f4
     }
 
     @Override
