--- conflicted
+++ resolved
@@ -85,24 +85,10 @@
     ADVENTURE_PLATFORM_BUNGEECORD(
             "me{}lucko",
             "adventure-platform-bungeecord",
-<<<<<<< HEAD
-            "4.0.1",
-            "4phi0TxNKVj5Lko63nlkrd5snIJcaU+cXUfAWsbCX1U=",
-            Relocation.of("adventure", "net{}kyori{}adventure")
-    ),
-    //ADVENTURE_PLATFORM_SPONGEAPI(
-    //        "me{}lucko",
-    //        "adventure-platform-spongeapi",
-    //        "4.0.1",
-    //        "6fjWuZMeJ6633RKuZh6sIlMyVIzryQoewONeei2nB+4=",
-    //        Relocation.of("adventure", "net{}kyori{}adventure")
-    //),
-=======
             "4.8.1",
             "hmCpfgWQHMpDfuOji+TVp2GtKxSqgOLzy7bOFb32i7g=",
             Relocation.of("adventure", "net{}kyori{}adventure")
     ),
->>>>>>> 2cf77db8
     EVENT(
             "net{}kyori",
             "event-api",
