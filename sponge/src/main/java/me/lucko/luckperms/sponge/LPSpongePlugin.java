/*
 * This file is part of LuckPerms, licensed under the MIT License.
 *
 *  Copyright (c) lucko (Luck) <luck@lucko.me>
 *  Copyright (c) contributors
 *
 *  Permission is hereby granted, free of charge, to any person obtaining a copy
 *  of this software and associated documentation files (the "Software"), to deal
 *  in the Software without restriction, including without limitation the rights
 *  to use, copy, modify, merge, publish, distribute, sublicense, and/or sell
 *  copies of the Software, and to permit persons to whom the Software is
 *  furnished to do so, subject to the following conditions:
 *
 *  The above copyright notice and this permission notice shall be included in all
 *  copies or substantial portions of the Software.
 *
 *  THE SOFTWARE IS PROVIDED "AS IS", WITHOUT WARRANTY OF ANY KIND, EXPRESS OR
 *  IMPLIED, INCLUDING BUT NOT LIMITED TO THE WARRANTIES OF MERCHANTABILITY,
 *  FITNESS FOR A PARTICULAR PURPOSE AND NONINFRINGEMENT. IN NO EVENT SHALL THE
 *  AUTHORS OR COPYRIGHT HOLDERS BE LIABLE FOR ANY CLAIM, DAMAGES OR OTHER
 *  LIABILITY, WHETHER IN AN ACTION OF CONTRACT, TORT OR OTHERWISE, ARISING FROM,
 *  OUT OF OR IN CONNECTION WITH THE SOFTWARE OR THE USE OR OTHER DEALINGS IN THE
 *  SOFTWARE.
 */

package me.lucko.luckperms.sponge;

import me.lucko.luckperms.common.api.LuckPermsApiProvider;
import me.lucko.luckperms.common.calculator.CalculatorFactory;
import me.lucko.luckperms.common.command.access.CommandPermission;
import me.lucko.luckperms.common.config.ConfigKeys;
import me.lucko.luckperms.common.config.generic.adapter.ConfigurationAdapter;
import me.lucko.luckperms.common.dependencies.Dependency;
import me.lucko.luckperms.common.event.AbstractEventBus;
import me.lucko.luckperms.common.locale.TranslationManager;
import me.lucko.luckperms.common.messaging.MessagingFactory;
import me.lucko.luckperms.common.model.User;
import me.lucko.luckperms.common.model.manager.track.StandardTrackManager;
import me.lucko.luckperms.common.plugin.AbstractLuckPermsPlugin;
import me.lucko.luckperms.common.sender.AbstractSender;
import me.lucko.luckperms.common.sender.DummySender;
import me.lucko.luckperms.common.sender.Sender;
import me.lucko.luckperms.common.tasks.CacheHousekeepingTask;
import me.lucko.luckperms.common.tasks.ExpireTemporaryTask;
import me.lucko.luckperms.common.util.MoreFiles;
import me.lucko.luckperms.sponge.calculator.SpongeCalculatorFactory;
import me.lucko.luckperms.sponge.commands.SpongeParentCommand;
import me.lucko.luckperms.sponge.context.SpongeContextManager;
import me.lucko.luckperms.sponge.context.SpongePlayerCalculator;
import me.lucko.luckperms.sponge.listeners.SpongeCommandListUpdater;
import me.lucko.luckperms.sponge.listeners.SpongeConnectionListener;
import me.lucko.luckperms.sponge.listeners.SpongePlatformListener;
import me.lucko.luckperms.sponge.messaging.SpongeMessagingFactory;
import me.lucko.luckperms.sponge.model.manager.SpongeGroupManager;
import me.lucko.luckperms.sponge.model.manager.SpongeUserManager;
import me.lucko.luckperms.sponge.service.LuckPermsService;
import me.lucko.luckperms.sponge.service.model.LPSubjectCollection;
import me.lucko.luckperms.sponge.service.model.persisted.PersistedCollection;
import me.lucko.luckperms.sponge.tasks.ServiceCacheHousekeepingTask;

import net.kyori.adventure.text.Component;
import net.kyori.adventure.text.serializer.plain.PlainComponentSerializer;
import net.luckperms.api.LuckPerms;
import net.luckperms.api.query.QueryOptions;

import org.spongepowered.api.command.Command;
import org.spongepowered.api.event.Listener;
import org.spongepowered.api.event.lifecycle.ProvideServiceEvent;
import org.spongepowered.api.event.lifecycle.RegisterCommandEvent;
import org.spongepowered.api.service.permission.PermissionService;
import org.spongepowered.plugin.PluginContainer;

import java.io.IOException;
import java.io.InputStream;
import java.nio.file.Files;
import java.nio.file.Path;
import java.util.Collections;
import java.util.List;
import java.util.Optional;
import java.util.Set;
import java.util.concurrent.TimeUnit;
import java.util.stream.Stream;

/**
 * LuckPerms implementation for the Sponge API.
 */
public class LPSpongePlugin extends AbstractLuckPermsPlugin {
    private final LPSpongeBootstrap bootstrap;

    private SpongeSenderFactory senderFactory;
    private SpongeConnectionListener connectionListener;
    private SpongeCommandExecutor commandManager;
    private SpongeUserManager userManager;
    private SpongeGroupManager groupManager;
    private StandardTrackManager trackManager;
    private SpongeContextManager contextManager;
    private LuckPermsService service;

    public LPSpongePlugin(LPSpongeBootstrap bootstrap) {
        this.bootstrap = bootstrap;
    }

    @Override
    public LPSpongeBootstrap getBootstrap() {
        return this.bootstrap;
    }

    @Override
    protected void setupSenderFactory() {
        this.senderFactory = new SpongeSenderFactory(this);
    }

    @Override
    protected Set<Dependency> getGlobalDependencies() {
        Set<Dependency> dependencies = super.getGlobalDependencies();

        //dependencies.add(Dependency.ADVENTURE_PLATFORM);
        //dependencies.add(Dependency.ADVENTURE_PLATFORM_SPONGEAPI);
        dependencies.remove(Dependency.ADVENTURE);

        dependencies.add(Dependency.CONFIGURATE_CORE);
        dependencies.add(Dependency.CONFIGURATE_HOCON);
        dependencies.add(Dependency.HOCON_CONFIG);
        return dependencies;
    }

    @Override
    protected ConfigurationAdapter provideConfigurationAdapter() {
        return new SpongeConfigAdapter(this, resolveConfig());
    }

    @Override
    protected void registerPlatformListeners() {
        this.connectionListener = new SpongeConnectionListener(this);
        this.bootstrap.registerListeners(this.connectionListener);
        this.bootstrap.registerListeners(new SpongePlatformListener(this));
    }

    @Override
    protected MessagingFactory<?> provideMessagingFactory() {
        return new SpongeMessagingFactory(this);
    }

    @Override
    protected void registerCommands() {
        this.commandManager = new SpongeCommandExecutor(this);
        this.bootstrap.registerListeners(new RegisterCommandsListener(this.bootstrap.getPluginContainer(), this.commandManager));
    }

    public static final class RegisterCommandsListener {
        private final PluginContainer pluginContainer;
        private final Command.Raw command;

        RegisterCommandsListener(PluginContainer pluginContainer, Command.Raw command) {
            this.pluginContainer = pluginContainer;
            this.command = command;
        }

        @Listener
        public void onCommandRegister(RegisterCommandEvent<Command.Raw> event) {
            event.register(this.pluginContainer, this.command, "luckperms", "lp", "perm", "perms", "permission", "permissions");
        }
    }

    @Override
    protected void setupManagers() {
        this.userManager = new SpongeUserManager(this);
        this.groupManager = new SpongeGroupManager(this);
        this.trackManager = new StandardTrackManager(this);
    }

    @Override
    protected CalculatorFactory provideCalculatorFactory() {
        return new SpongeCalculatorFactory(this);
    }

    @Override
    protected void setupContextManager() {
        this.contextManager = new SpongeContextManager(this);

        SpongePlayerCalculator playerCalculator = new SpongePlayerCalculator(this);
        this.bootstrap.registerListeners(playerCalculator);
        this.contextManager.registerCalculator(playerCalculator);
    }

    @Override
    protected void setupPlatformHooks() {
        this.service = new LuckPermsService(this);

        //PermissionService oldService = this.bootstrap.getGame().getServiceManager().provide(PermissionService.class).orElse(null);
        //if (oldService != null && !(oldService instanceof ProxiedServiceObject)) {
        //
        //    // before registering our permission service, copy any existing permission descriptions
        //    Collection<PermissionDescription> permissionDescriptions = oldService.getDescriptions();
        //    for (PermissionDescription description : permissionDescriptions) {
        //        if (description instanceof ProxiedServiceObject) {
        //            continue;
        //        }
        //        ProxyFactory.registerDescription(this.service, description);
        //    }
        //}

        this.bootstrap.registerListeners(new RegisterServiceListener(this.service));
    }

    public static final class RegisterServiceListener {
        private final LuckPermsService service;

        RegisterServiceListener(LuckPermsService service) {
            this.service = service;
        }

        @Listener
        public void onPermissionServiceProvide(ProvideServiceEvent.EngineScoped<PermissionService> event) {
            event.suggest(this.service::sponge);
        }
    }

    @Override
    protected AbstractEventBus<?> provideEventBus(LuckPermsApiProvider apiProvider) {
        return new SpongeEventBus(this, apiProvider);
    }

    @Override
    protected void registerApiOnPlatform(LuckPerms api) {
        this.bootstrap.registerListeners(new RegisterApiListener(api));
    }

    public static final class RegisterApiListener {
        private final LuckPerms api;

        RegisterApiListener(LuckPerms api) {
            this.api = api;
        }

        @Listener
        public void onLuckPermsServiceProvide(ProvideServiceEvent<LuckPerms> event) {
            event.suggest(() -> this.api);
        }
    }

    @Override
    protected void registerHousekeepingTasks() {
        this.bootstrap.getScheduler().asyncRepeating(new ExpireTemporaryTask(this), 3, TimeUnit.SECONDS);
        this.bootstrap.getScheduler().asyncRepeating(new CacheHousekeepingTask(this), 2, TimeUnit.MINUTES);
        this.bootstrap.getScheduler().asyncRepeating(new ServiceCacheHousekeepingTask(this.service), 2, TimeUnit.MINUTES);
    }

    @Override
    protected void performFinalSetup() {
        // register permissions
        for (CommandPermission perm : CommandPermission.values()) {
            this.service.registerPermissionDescription(perm.getPermission(), null, this.bootstrap.getPluginContainer());
        }

        // register sponge command list updater
        if (getConfiguration().get(ConfigKeys.UPDATE_CLIENT_COMMAND_LIST)) {
            getApiProvider().getEventBus().subscribe(new SpongeCommandListUpdater(this));
        }
    }

    @Override
    public void performPlatformDataSync() {
        for (LPSubjectCollection collection : this.service.getLoadedCollections().values()) {
            if (collection instanceof PersistedCollection) {
                ((PersistedCollection) collection).loadAll();
            }
        }
        this.service.invalidateAllCaches();
    }

    private Path resolveConfig() {
        Path path = this.bootstrap.getConfigDirectory().resolve("luckperms.conf");
        if (!Files.exists(path)) {
            try {
                MoreFiles.createDirectoriesIfNotExists(this.bootstrap.getConfigDirectory());
                try (InputStream is = getClass().getClassLoader().getResourceAsStream("luckperms.conf")) {
                    Files.copy(is, path);
                }
            } catch (IOException e) {
                throw new RuntimeException(e);
            }
        }

        return path;
    }

    @Override
    public Optional<QueryOptions> getQueryOptionsForUser(User user) {
        return this.bootstrap.getPlayer(user.getUniqueId()).map(player -> this.contextManager.getQueryOptions(player));
    }

    @Override
    public Stream<Sender> getOnlineSenders() {
        return Stream.concat(
                Stream.of(getConsoleSender()),
                this.bootstrap.getServer().map(server -> server.getOnlinePlayers().stream().map(s -> this.senderFactory.wrap(s))).orElseGet(Stream::empty)
        );
    }

    @Override
    public Sender getConsoleSender() {
        if (this.bootstrap.getGame().isServerAvailable()) {
            return this.senderFactory.wrap(this.bootstrap.getGame().getSystemSubject());
        } else {
            return new DummySender(this, Sender.CONSOLE_UUID, Sender.CONSOLE_NAME) {
                @Override
                public void sendMessage(Component message) {
<<<<<<< HEAD
                    for (Component line : AbstractSender.splitNewlines(message)) {
                        LPSpongePlugin.this.bootstrap.getPluginLogger().info(PlainComponentSerializer.plain().serialize(line));
                    }
=======
                    LPSpongePlugin.this.bootstrap.getPluginLogger().info(LegacyComponentSerializer.legacySection().serialize(TranslationManager.render(message)));
>>>>>>> 505c073c
                }
            };
        }
    }

    @Override
    public List<me.lucko.luckperms.common.command.abstraction.Command<?>> getExtraCommands() {
        return Collections.singletonList(new SpongeParentCommand(this));
    }

    public SpongeSenderFactory getSenderFactory() {
        return this.senderFactory;
    }

    @Override
    public SpongeConnectionListener getConnectionListener() {
        return this.connectionListener;
    }

    @Override
    public SpongeCommandExecutor getCommandManager() {
        return this.commandManager;
    }

    @Override
    public SpongeUserManager getUserManager() {
        return this.userManager;
    }

    @Override
    public SpongeGroupManager getGroupManager() {
        return this.groupManager;
    }

    @Override
    public StandardTrackManager getTrackManager() {
        return this.trackManager;
    }

    @Override
    public SpongeContextManager getContextManager() {
        return this.contextManager;
    }

    public LuckPermsService getService() {
        return this.service;
    }

}<|MERGE_RESOLUTION|>--- conflicted
+++ resolved
@@ -306,13 +306,9 @@
             return new DummySender(this, Sender.CONSOLE_UUID, Sender.CONSOLE_NAME) {
                 @Override
                 public void sendMessage(Component message) {
-<<<<<<< HEAD
-                    for (Component line : AbstractSender.splitNewlines(message)) {
+                    for (Component line : AbstractSender.splitNewlines(TranslationManager.render(message))) {
                         LPSpongePlugin.this.bootstrap.getPluginLogger().info(PlainComponentSerializer.plain().serialize(line));
                     }
-=======
-                    LPSpongePlugin.this.bootstrap.getPluginLogger().info(LegacyComponentSerializer.legacySection().serialize(TranslationManager.render(message)));
->>>>>>> 505c073c
                 }
             };
         }
