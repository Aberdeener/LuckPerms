// Fabric Needs this
pluginManagement {
    repositories {
        jcenter()
        maven {
            url 'https://maven.fabricmc.net/'
        }
        gradlePluginPortal()
    }
}

rootProject.name = 'luckperms'
include (
        'api',
        'common',
        'common:loader-utils',
        'bukkit',
        'bukkit:loader',
        'bukkit-legacy',
        'bukkit-legacy:loader',
        'bungee',
        'bungee:loader',
        'fabric',
        'nukkit',
<<<<<<< HEAD
        'sponge', 'sponge:sponge-service', 'sponge:sponge-service-api8',
=======
        'nukkit:loader',
        'sponge', 'sponge:sponge-service', 'sponge:sponge-service-api6', 'sponge:sponge-service-api7',
>>>>>>> 2cf77db8
        'velocity'
)<|MERGE_RESOLUTION|>--- conflicted
+++ resolved
@@ -22,11 +22,7 @@
         'bungee:loader',
         'fabric',
         'nukkit',
-<<<<<<< HEAD
+        'nukkit:loader',
         'sponge', 'sponge:sponge-service', 'sponge:sponge-service-api8',
-=======
-        'nukkit:loader',
-        'sponge', 'sponge:sponge-service', 'sponge:sponge-service-api6', 'sponge:sponge-service-api7',
->>>>>>> 2cf77db8
         'velocity'
 )