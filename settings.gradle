// Fabric Needs this
pluginManagement {
    repositories {
        jcenter()
        maven {
            url 'https://maven.fabricmc.net/'
        }
        gradlePluginPortal()
    }
}

rootProject.name = 'luckperms'
include (
        'api',
        'common',
        'bukkit',
        'bukkit-legacy',
        'bungee',
<<<<<<< HEAD
        'sponge', 'sponge:sponge-service', 'sponge:sponge-service-api8',
=======
        'fabric',
>>>>>>> 505c073c
        'nukkit',
        'sponge', 'sponge:sponge-service', 'sponge:sponge-service-api6', 'sponge:sponge-service-api7',
        'velocity'
)<|MERGE_RESOLUTION|>--- conflicted
+++ resolved
@@ -16,12 +16,8 @@
         'bukkit',
         'bukkit-legacy',
         'bungee',
-<<<<<<< HEAD
+        'fabric',
+        'nukkit',
         'sponge', 'sponge:sponge-service', 'sponge:sponge-service-api8',
-=======
-        'fabric',
->>>>>>> 505c073c
-        'nukkit',
-        'sponge', 'sponge:sponge-service', 'sponge:sponge-service-api6', 'sponge:sponge-service-api7',
         'velocity'
 )